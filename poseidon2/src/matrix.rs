use p3_field::{AbstractField, PrimeField};
use p3_mds::MdsPermutation;
use p3_symmetric::Permutation;

extern crate alloc;

<<<<<<< HEAD
// For the external layers we use a matrix of the form circ(2M_4, M_4, ..., M_4)
// Where M_4 is a 4 x 4 MDS matrix. This leads to a permutation which has slightly weaker properties to MDS
pub trait MDSLightPermutation<T: Clone, const WIDTH: usize>: Permutation<[T; WIDTH]> {}
=======
/// For the external layers we use a matrix of the form circ(2M_4, M_4, ..., M_4)
/// Where M_4 is a 4 x 4 MDS matrix. This leads to a permutation which has slightly weaker properties to MDS
pub trait MdsLightPermutation<T: Clone, const WIDTH: usize>: Permutation<[T; WIDTH]> {}
>>>>>>> 61ddf065

// Multiply a 4-element vector x by
// [ 5 7 1 3 ]
// [ 4 6 1 1 ]
// [ 1 3 5 7 ]
// [ 1 1 4 6 ].
// This uses the formula from the start of Appendix B in the Poseidon2 paper, with multiplications unrolled into additions.
// It is also the matrix used by the Horizon Labs implementation.
<<<<<<< HEAD
fn apply_hl_mat_4<AF>(x: &mut [AF; 4])
=======
fn apply_hl_mat4<AF>(x: &mut [AF])
>>>>>>> 61ddf065
where
    AF: AbstractField,
{
    let t0 = x[0].clone() + x[1].clone();
    let t1 = x[2].clone() + x[3].clone();
    let t2 = x[1].clone() + x[1].clone() + t1.clone();
    let t3 = x[3].clone() + x[3].clone() + t0.clone();
    let t4 = t1.clone() + t1.clone() + t1.clone() + t1 + t3.clone();
    let t5 = t0.clone() + t0.clone() + t0.clone() + t0 + t2.clone();
    let t6 = t3 + t5.clone();
    let t7 = t2 + t4.clone();
    x[0] = t6;
    x[1] = t5;
    x[2] = t7;
    x[3] = t4;
}

// Multiply a 4-element vector x by:
// [ 2 3 1 1 ]
// [ 1 2 3 1 ]
// [ 1 1 2 3 ]
// [ 3 1 1 2 ].
<<<<<<< HEAD
// This is more efficient than the previous matrix.
fn apply_mat_4<AF>(x: &mut [AF; 4])
where
    AF: AbstractField,
{
    let t01 = x[0].clone() + x[1].clone();
    let t23 = x[2].clone() + x[3].clone();
    let t0123 = t01.clone() + t23.clone();
    let t01123 = t0123.clone() + x[1].clone();
    let t01233 = t0123.clone() + x[3].clone();
    // The order here is important. Need to overwrite x[0] and x[2] after x[1] and x[3].
    x[3] = t01233.clone() + x[0].double(); // 3*x[0] + x[1] + x[2] + 2*x[3]
    x[1] = t01123.clone() + x[2].double(); // x[0] + 2*x[1] + 3*x[2] + x[3]
    x[0] = t01123 + t01; // 2*x[0] + 3*x[1] + x[2] + x[3]
    x[2] = t01233 + t23; // x[0] + x[1] + 2*x[2] + 3*x[3]
}

// The 4x4 MDS matrix used by the Horizon Labs implementation of Poseidon2.
#[derive(Clone, Default)]
pub struct HLMDSMat4;

impl<AF: AbstractField> Permutation<[AF; 4]> for HLMDSMat4 {
    fn permute(&self, input: [AF; 4]) -> [AF; 4] {
        let mut output = input.clone();
        self.permute_mut(&mut output);
        output
    }

    fn permute_mut(&self, input: &mut [AF; 4]) {
        apply_hl_mat_4(input)
=======
// This is more efficient than the one above (11 additions vs 16 additions) and leads to a ~5% speed up.
// Unfortunately it breaks all the tests as we are testing against the implementation from zkhash.
// Hence will leave this as a comment for now and implement later.
// fn apply_m_4<AF>(x: &mut [AF])
// where
//     AF: AbstractField,
//     AF::F: PrimeField,
// {
//     let t01 = x[0].clone() + x[1].clone();
//     let t23 = x[2].clone() + x[3].clone();
//     let t0123 = t01.clone() + t23.clone();
//     let t01123 = t0123.clone() + x[1].clone();
//     let t01233 = t0123.clone() + x[3].clone();
//     x[3] = t01233.clone() + x[0].clone() + x[0].clone(); // 3*x[0] + x[1] + x[2] + 2*x[3]
//     x[1] = t01123.clone() + x[2].clone() + x[2].clone(); // x[0] + 2*x[1] + 3*x[2] + x[3]
//     x[0] = t01123 + t01; // 2*x[0] + 3*x[1] + x[2] + x[3]
//     x[2] = t01233 + t23; // x[0] + x[1] + 2*x[2] + 3*x[3]
// }

// The 4x4 MDS matrix used by the Horizon Labs implementation of Poseidon2.
#[derive(Clone, Default)]
pub struct HLMDSMat4;

impl<AF: AbstractField> Permutation<[AF; 4]> for HLMDSMat4 {
    fn permute(&self, input: [AF; 4]) -> [AF; 4] {
        let mut output = input.clone();
        self.permute_mut(&mut output);
        output
    }

    fn permute_mut(&self, input: &mut [AF; 4]) {
        apply_hl_mat4(input)
>>>>>>> 61ddf065
    }
}
impl<AF: AbstractField> MdsPermutation<AF, 4> for HLMDSMat4 {}

<<<<<<< HEAD
#[derive(Clone, Default)]
pub struct MDSMat4;

impl<AF: AbstractField> Permutation<[AF; 4]> for MDSMat4 {
    fn permute(&self, input: [AF; 4]) -> [AF; 4] {
        let mut output = input.clone();
        self.permute_mut(&mut output);
        output
    }

    fn permute_mut(&self, input: &mut [AF; 4]) {
        apply_mat_4(input)
    }
}
impl<AF: AbstractField> MdsPermutation<AF, 4> for MDSMat4 {}

pub fn light_mds_permutation<
    AF: AbstractField,
    MdsPerm4: MdsPermutation<AF, 4>,
    const WIDTH: usize,
>(
=======
fn mds_light_permutation<AF: AbstractField, MdsPerm4: MdsPermutation<AF, 4>, const WIDTH: usize>(
>>>>>>> 61ddf065
    state: &mut [AF; WIDTH],
    mdsmat: MdsPerm4,
) {
    match WIDTH {
        2 => {
            let sum = state[0].clone() + state[1].clone();
            state[0] += sum.clone();
            state[1] += sum;
        }

        3 => {
            let sum = state[0].clone() + state[1].clone() + state[2].clone();
            state[0] += sum.clone();
            state[1] += sum.clone();
            state[2] += sum;
        }

        4 | 8 | 12 | 16 | 20 | 24 => {
            // First, we apply M_4 to each consecutive four elements of the state.
            // In Appendix B's terminology, this replaces each x_i with x_i'.
            for i in (0..WIDTH).step_by(4) {
                // Would be nice to find a better way to do this.
                let mut state_4 = [
                    state[i].clone(),
                    state[i + 1].clone(),
                    state[i + 2].clone(),
                    state[i + 3].clone(),
                ];
                mdsmat.permute_mut(&mut state_4);
                state[i..i + 4].clone_from_slice(&state_4);
            }
            // Now, we apply the outer circulant matrix (to compute the y_i values).

            // We first precompute the four sums of every four elements.
            let sums: [AF; 4] = core::array::from_fn(|k| {
                (0..WIDTH)
                    .step_by(4)
                    .map(|j| state[j + k].clone())
                    .sum::<AF>()
            });

<<<<<<< HEAD
            // Now, we apply the outer circulant matrix (to compute the y_i values).

            // We first precompute the four sums of every four elements.
            let sums: [AF; 4] = core::array::from_fn(|k| {
                (0..WIDTH)
                    .step_by(4)
                    .map(|j| state[j + k].clone())
                    .sum::<AF>()
            });

=======
>>>>>>> 61ddf065
            // The formula for each y_i involves 2x_i' term and x_j' terms for each j that equals i mod 4.
            // In other words, we can add a single copy of x_i' to the appropriate one of our precomputed sums
            for i in 0..WIDTH {
                state[i] += sums[i % 4].clone();
            }
        }

        _ => {
            panic!("Unsupported width");
        }
    }
}

#[derive(Default, Clone)]
<<<<<<< HEAD
pub struct Poseidon2ExternalMatrixGeneral;

impl<AF, const WIDTH: usize> Permutation<[AF; WIDTH]> for Poseidon2ExternalMatrixGeneral
=======
pub struct Poseidon2ExternalMatrixHL;

impl<AF, const WIDTH: usize> Permutation<[AF; WIDTH]> for Poseidon2ExternalMatrixHL
>>>>>>> 61ddf065
where
    AF: AbstractField,
    AF::F: PrimeField,
{
    fn permute_mut(&self, state: &mut [AF; WIDTH]) {
<<<<<<< HEAD
        light_mds_permutation::<AF, MDSMat4, WIDTH>(state, MDSMat4)
=======
        mds_light_permutation::<AF, HLMDSMat4, WIDTH>(state, HLMDSMat4)
>>>>>>> 61ddf065
    }
}

impl<AF, const WIDTH: usize> MDSLightPermutation<AF, WIDTH> for Poseidon2ExternalMatrixGeneral
where
    AF: AbstractField,
    AF::F: PrimeField,
{
}

#[derive(Default, Clone)]
pub struct Poseidon2ExternalMatrixHL;

impl<AF, const WIDTH: usize> Permutation<[AF; WIDTH]> for Poseidon2ExternalMatrixHL
where
    AF: AbstractField,
    AF::F: PrimeField,
{
    fn permute_mut(&self, state: &mut [AF; WIDTH]) {
        light_mds_permutation::<AF, HLMDSMat4, WIDTH>(state, HLMDSMat4)
    }
}

impl<AF, const WIDTH: usize> MDSLightPermutation<AF, WIDTH> for Poseidon2ExternalMatrixHL
where
    AF: AbstractField,
    AF::F: PrimeField,
{
}<|MERGE_RESOLUTION|>--- conflicted
+++ resolved
@@ -4,15 +4,9 @@
 
 extern crate alloc;
 
-<<<<<<< HEAD
-// For the external layers we use a matrix of the form circ(2M_4, M_4, ..., M_4)
-// Where M_4 is a 4 x 4 MDS matrix. This leads to a permutation which has slightly weaker properties to MDS
-pub trait MDSLightPermutation<T: Clone, const WIDTH: usize>: Permutation<[T; WIDTH]> {}
-=======
 /// For the external layers we use a matrix of the form circ(2M_4, M_4, ..., M_4)
 /// Where M_4 is a 4 x 4 MDS matrix. This leads to a permutation which has slightly weaker properties to MDS
 pub trait MdsLightPermutation<T: Clone, const WIDTH: usize>: Permutation<[T; WIDTH]> {}
->>>>>>> 61ddf065
 
 // Multiply a 4-element vector x by
 // [ 5 7 1 3 ]
@@ -21,11 +15,7 @@
 // [ 1 1 4 6 ].
 // This uses the formula from the start of Appendix B in the Poseidon2 paper, with multiplications unrolled into additions.
 // It is also the matrix used by the Horizon Labs implementation.
-<<<<<<< HEAD
-fn apply_hl_mat_4<AF>(x: &mut [AF; 4])
-=======
-fn apply_hl_mat4<AF>(x: &mut [AF])
->>>>>>> 61ddf065
+fn apply_hl_mat4<AF>(x: &mut [AF; 4])
 where
     AF: AbstractField,
 {
@@ -48,9 +38,8 @@
 // [ 1 2 3 1 ]
 // [ 1 1 2 3 ]
 // [ 3 1 1 2 ].
-<<<<<<< HEAD
 // This is more efficient than the previous matrix.
-fn apply_mat_4<AF>(x: &mut [AF; 4])
+fn apply_mat4<AF>(x: &mut [AF; 4])
 where
     AF: AbstractField,
 {
@@ -78,46 +67,11 @@
     }
 
     fn permute_mut(&self, input: &mut [AF; 4]) {
-        apply_hl_mat_4(input)
-=======
-// This is more efficient than the one above (11 additions vs 16 additions) and leads to a ~5% speed up.
-// Unfortunately it breaks all the tests as we are testing against the implementation from zkhash.
-// Hence will leave this as a comment for now and implement later.
-// fn apply_m_4<AF>(x: &mut [AF])
-// where
-//     AF: AbstractField,
-//     AF::F: PrimeField,
-// {
-//     let t01 = x[0].clone() + x[1].clone();
-//     let t23 = x[2].clone() + x[3].clone();
-//     let t0123 = t01.clone() + t23.clone();
-//     let t01123 = t0123.clone() + x[1].clone();
-//     let t01233 = t0123.clone() + x[3].clone();
-//     x[3] = t01233.clone() + x[0].clone() + x[0].clone(); // 3*x[0] + x[1] + x[2] + 2*x[3]
-//     x[1] = t01123.clone() + x[2].clone() + x[2].clone(); // x[0] + 2*x[1] + 3*x[2] + x[3]
-//     x[0] = t01123 + t01; // 2*x[0] + 3*x[1] + x[2] + x[3]
-//     x[2] = t01233 + t23; // x[0] + x[1] + 2*x[2] + 3*x[3]
-// }
-
-// The 4x4 MDS matrix used by the Horizon Labs implementation of Poseidon2.
-#[derive(Clone, Default)]
-pub struct HLMDSMat4;
-
-impl<AF: AbstractField> Permutation<[AF; 4]> for HLMDSMat4 {
-    fn permute(&self, input: [AF; 4]) -> [AF; 4] {
-        let mut output = input.clone();
-        self.permute_mut(&mut output);
-        output
-    }
-
-    fn permute_mut(&self, input: &mut [AF; 4]) {
         apply_hl_mat4(input)
->>>>>>> 61ddf065
     }
 }
 impl<AF: AbstractField> MdsPermutation<AF, 4> for HLMDSMat4 {}
 
-<<<<<<< HEAD
 #[derive(Clone, Default)]
 pub struct MDSMat4;
 
@@ -129,19 +83,13 @@
     }
 
     fn permute_mut(&self, input: &mut [AF; 4]) {
-        apply_mat_4(input)
+        apply_mat4(input)
     }
 }
 impl<AF: AbstractField> MdsPermutation<AF, 4> for MDSMat4 {}
 
-pub fn light_mds_permutation<
-    AF: AbstractField,
-    MdsPerm4: MdsPermutation<AF, 4>,
-    const WIDTH: usize,
->(
-=======
+
 fn mds_light_permutation<AF: AbstractField, MdsPerm4: MdsPermutation<AF, 4>, const WIDTH: usize>(
->>>>>>> 61ddf065
     state: &mut [AF; WIDTH],
     mdsmat: MdsPerm4,
 ) {
@@ -173,6 +121,7 @@
                 mdsmat.permute_mut(&mut state_4);
                 state[i..i + 4].clone_from_slice(&state_4);
             }
+
             // Now, we apply the outer circulant matrix (to compute the y_i values).
 
             // We first precompute the four sums of every four elements.
@@ -183,19 +132,6 @@
                     .sum::<AF>()
             });
 
-<<<<<<< HEAD
-            // Now, we apply the outer circulant matrix (to compute the y_i values).
-
-            // We first precompute the four sums of every four elements.
-            let sums: [AF; 4] = core::array::from_fn(|k| {
-                (0..WIDTH)
-                    .step_by(4)
-                    .map(|j| state[j + k].clone())
-                    .sum::<AF>()
-            });
-
-=======
->>>>>>> 61ddf065
             // The formula for each y_i involves 2x_i' term and x_j' terms for each j that equals i mod 4.
             // In other words, we can add a single copy of x_i' to the appropriate one of our precomputed sums
             for i in 0..WIDTH {
@@ -210,25 +146,20 @@
 }
 
 #[derive(Default, Clone)]
-<<<<<<< HEAD
+
 pub struct Poseidon2ExternalMatrixGeneral;
 
 impl<AF, const WIDTH: usize> Permutation<[AF; WIDTH]> for Poseidon2ExternalMatrixGeneral
-=======
+
 pub struct Poseidon2ExternalMatrixHL;
 
 impl<AF, const WIDTH: usize> Permutation<[AF; WIDTH]> for Poseidon2ExternalMatrixHL
->>>>>>> 61ddf065
 where
     AF: AbstractField,
     AF::F: PrimeField,
 {
     fn permute_mut(&self, state: &mut [AF; WIDTH]) {
-<<<<<<< HEAD
-        light_mds_permutation::<AF, MDSMat4, WIDTH>(state, MDSMat4)
-=======
         mds_light_permutation::<AF, HLMDSMat4, WIDTH>(state, HLMDSMat4)
->>>>>>> 61ddf065
     }
 }
 
@@ -248,7 +179,7 @@
     AF::F: PrimeField,
 {
     fn permute_mut(&self, state: &mut [AF; WIDTH]) {
-        light_mds_permutation::<AF, HLMDSMat4, WIDTH>(state, HLMDSMat4)
+        mds_light_permutation::<AF, HLMDSMat4, WIDTH>(state, HLMDSMat4)
     }
 }
 
