use std::fmt::Debug;

use p3_challenger::{HashChallenger, SerializingChallenger32};
use p3_commit::ExtensionMmcs;
use p3_field::extension::BinomialExtensionField;
use p3_fri::{FriConfig, TwoAdicFriPcs};
use p3_keccak::{Keccak256Hash, KeccakF};
use p3_koala_bear::{KoalaBear, KoalaBearDiffusionMatrixParameters, KoalaBearParameters};
use p3_matrix::Matrix;
use p3_merkle_tree::MerkleTreeMmcs;
use p3_monty_31::GenericDiffusionMatrixMontyField31;
use p3_poseidon2::Poseidon2ExternalMatrixGeneral;
use p3_poseidon2_air::{generate_vectorized_trace_rows, RoundConstants, VectorizedPoseidon2Air};
use p3_symmetric::{CompressionFunctionFromHasher, PaddingFreeSponge, SerializingHasher32To64};
use p3_uni_stark::{prove, verify, StarkConfig};
use rand::{random, thread_rng};
#[cfg(not(target_env = "msvc"))]
use tikv_jemallocator::Jemalloc;
use tracing_forest::util::LevelFilter;
use tracing_forest::ForestLayer;
use tracing_subscriber::layer::SubscriberExt;
use tracing_subscriber::util::SubscriberInitExt;
use tracing_subscriber::{EnvFilter, Registry};

#[cfg(not(target_env = "msvc"))]
#[global_allocator]
static GLOBAL: Jemalloc = Jemalloc;

const WIDTH: usize = 16;
const SBOX_DEGREE: usize = 3;
const SBOX_REGISTERS: usize = 0;
const HALF_FULL_ROUNDS: usize = 4;
const PARTIAL_ROUNDS: usize = 20;

<<<<<<< HEAD
const NUM_ROWS: usize = 1 << 18;
const VECTOR_LEN: usize = 1 << 3;
const NUM_PERMUTATIONS: usize = NUM_ROWS * VECTOR_LEN;

// #[cfg(feature = "parallel")]
// type Dft = p3_dft::Radix2DitParallel;
// #[cfg(not(feature = "parallel"))]
type Dft = p3_monty_31::dft::RecursiveDft<KoalaBear>;
=======
const NUM_ROWS: usize = 1 << 16;
const VECTOR_LEN: usize = 1 << 3;
const NUM_PERMUTATIONS: usize = NUM_ROWS * VECTOR_LEN;

#[cfg(feature = "parallel")]
type Dft = p3_dft::Radix2DitParallel<KoalaBear>;
#[cfg(not(feature = "parallel"))]
type Dft = p3_dft::Radix2Bowers;
>>>>>>> 049c413f

fn main() -> Result<(), impl Debug> {
    let env_filter = EnvFilter::builder()
        .with_default_directive(LevelFilter::INFO.into())
        .from_env_lossy();

    Registry::default()
        .with(env_filter)
        .with(ForestLayer::default())
        .init();

    const PROOFS: usize = 2;
    for _ in 1..PROOFS {
        prove_and_verify()?;
    }
    prove_and_verify()
}

fn prove_and_verify() -> Result<(), impl Debug> {
    type Val = KoalaBear;
    type Challenge = BinomialExtensionField<Val, 4>;

    type ByteHash = Keccak256Hash;
    let byte_hash = ByteHash {};

    type U64Hash = PaddingFreeSponge<KeccakF, 25, 17, 4>;
    let u64_hash = U64Hash::new(KeccakF {});

    type FieldHash = SerializingHasher32To64<U64Hash>;
    let field_hash = FieldHash::new(u64_hash);

    type MyCompress = CompressionFunctionFromHasher<U64Hash, 2, 4>;
    let compress = MyCompress::new(u64_hash);

    type ValMmcs = MerkleTreeMmcs<
        [Val; p3_keccak::VECTOR_LEN],
        [u64; p3_keccak::VECTOR_LEN],
        FieldHash,
        MyCompress,
        4,
    >;
    let val_mmcs = ValMmcs::new(field_hash, compress);

    type ChallengeMmcs = ExtensionMmcs<Val, Challenge, ValMmcs>;
    let challenge_mmcs = ChallengeMmcs::new(val_mmcs.clone());

    type Challenger = SerializingChallenger32<Val, HashChallenger<u8, ByteHash, 32>>;

    type MdsLight = Poseidon2ExternalMatrixGeneral;
    let external_linear_layer = MdsLight {};

    type Diffusion =
        GenericDiffusionMatrixMontyField31<KoalaBearParameters, KoalaBearDiffusionMatrixParameters>;
    let internal_linear_layer = Diffusion::new();

    let constants = RoundConstants::from_rng(&mut thread_rng());
    let inputs = (0..NUM_PERMUTATIONS).map(|_| random()).collect::<Vec<_>>();
    let trace = generate_vectorized_trace_rows::<
        Val,
        MdsLight,
        Diffusion,
        WIDTH,
        SBOX_DEGREE,
        SBOX_REGISTERS,
        HALF_FULL_ROUNDS,
        PARTIAL_ROUNDS,
        VECTOR_LEN,
    >(
        inputs,
        &constants,
        &external_linear_layer,
        &internal_linear_layer,
    );

    let air: VectorizedPoseidon2Air<
        Val,
        MdsLight,
        Diffusion,
        WIDTH,
        SBOX_DEGREE,
        SBOX_REGISTERS,
        HALF_FULL_ROUNDS,
        PARTIAL_ROUNDS,
        VECTOR_LEN,
    > = VectorizedPoseidon2Air::new(constants, external_linear_layer, internal_linear_layer);

<<<<<<< HEAD
=======
    let dft = Dft::default();

>>>>>>> 049c413f
    let fri_config = FriConfig {
        log_blowup: 1,
        num_queries: 100,
        proof_of_work_bits: 16,
        mmcs: challenge_mmcs,
    };
    let dft = Dft::new(trace.height() << fri_config.log_blowup);
    type Pcs = TwoAdicFriPcs<Val, Dft, ValMmcs, ChallengeMmcs>;
    let pcs = Pcs::new(dft, val_mmcs, fri_config);

    type MyConfig = StarkConfig<Pcs, Challenge, Challenger>;
    let config = MyConfig::new(pcs);

    let mut challenger = Challenger::from_hasher(vec![], byte_hash);
    let proof = prove(&config, &air, &mut challenger, trace, &vec![]);

    let mut challenger = Challenger::from_hasher(vec![], byte_hash);
    verify(&config, &air, &mut challenger, &proof, &vec![])
}<|MERGE_RESOLUTION|>--- conflicted
+++ resolved
@@ -32,16 +32,6 @@
 const HALF_FULL_ROUNDS: usize = 4;
 const PARTIAL_ROUNDS: usize = 20;
 
-<<<<<<< HEAD
-const NUM_ROWS: usize = 1 << 18;
-const VECTOR_LEN: usize = 1 << 3;
-const NUM_PERMUTATIONS: usize = NUM_ROWS * VECTOR_LEN;
-
-// #[cfg(feature = "parallel")]
-// type Dft = p3_dft::Radix2DitParallel;
-// #[cfg(not(feature = "parallel"))]
-type Dft = p3_monty_31::dft::RecursiveDft<KoalaBear>;
-=======
 const NUM_ROWS: usize = 1 << 16;
 const VECTOR_LEN: usize = 1 << 3;
 const NUM_PERMUTATIONS: usize = NUM_ROWS * VECTOR_LEN;
@@ -50,7 +40,6 @@
 type Dft = p3_dft::Radix2DitParallel<KoalaBear>;
 #[cfg(not(feature = "parallel"))]
 type Dft = p3_dft::Radix2Bowers;
->>>>>>> 049c413f
 
 fn main() -> Result<(), impl Debug> {
     let env_filter = EnvFilter::builder()
@@ -137,18 +126,14 @@
         VECTOR_LEN,
     > = VectorizedPoseidon2Air::new(constants, external_linear_layer, internal_linear_layer);
 
-<<<<<<< HEAD
-=======
     let dft = Dft::default();
 
->>>>>>> 049c413f
     let fri_config = FriConfig {
         log_blowup: 1,
         num_queries: 100,
         proof_of_work_bits: 16,
         mmcs: challenge_mmcs,
     };
-    let dft = Dft::new(trace.height() << fri_config.log_blowup);
     type Pcs = TwoAdicFriPcs<Val, Dft, ValMmcs, ChallengeMmcs>;
     let pcs = Pcs::new(dft, val_mmcs, fri_config);
 
