<<<<<<< HEAD
use core::arch::asm;
=======
use alloc::vec::Vec;
>>>>>>> 51c98987
use core::arch::x86_64::{self, __m512i, __mmask16, __mmask8};
use core::hint::unreachable_unchecked;
use core::iter::{Product, Sum};
use core::mem::transmute;
use core::ops::{Add, AddAssign, Div, Mul, MulAssign, Neg, Sub, SubAssign};

use p3_field::{AbstractField, Field, PackedField, PackedFieldPow2, PackedValue};
use p3_util::convert_vec;
use rand::distributions::{Distribution, Standard};
use rand::Rng;

use crate::{FieldParameters, MontyField31, PackedMontyParameters};

const WIDTH: usize = 16;

pub trait MontyParametersAVX512 {
    const PACKED_P: __m512i;
    const PACKED_MU: __m512i;
}

const EVENS: __mmask16 = 0b0101010101010101;
const EVENS4: __mmask16 = 0x0f0f;

/// Vectorized AVX-512F implementation of `MontyField31` arithmetic.
#[derive(Clone, Copy, Debug, PartialEq, Eq)]
#[repr(transparent)] // This needed to make `transmute`s safe.
pub struct PackedMontyField31AVX512<PMP: PackedMontyParameters>(pub [MontyField31<PMP>; WIDTH]);

impl<PMP: PackedMontyParameters> PackedMontyField31AVX512<PMP> {
    #[inline]
    #[must_use]
    /// Get an arch-specific vector representing the packed values.
    pub(crate) fn to_vector(self) -> __m512i {
        unsafe {
            // Safety: `MontyField31` is `repr(transparent)` so it can be transmuted to `u32`. It
            // follows that `[MontyField31; WIDTH]` can be transmuted to `[u32; WIDTH]`, which can be
            // transmuted to `__m512i`, since arrays are guaranteed to be contiguous in memory.
            // Finally `PackedMontyField31AVX512` is `repr(transparent)` so it can be transmuted to
            // `[MontyField31; WIDTH]`.
            transmute(self)
        }
    }

    #[inline]
    #[must_use]
    /// Make a packed field vector from an arch-specific vector.
    ///
    /// SAFETY: The caller must ensure that each element of `vector` represents a valid
    /// `MontyField31`. In particular, each element of vector must be in `0..=P`.
    pub(crate) unsafe fn from_vector(vector: __m512i) -> Self {
        // Safety: It is up to the user to ensure that elements of `vector` represent valid
        // `MontyField31` values. We must only reason about memory representations. `__m512i` can be
        // transmuted to `[u32; WIDTH]` (since arrays elements are contiguous in memory), which can
        // be transmuted to `[MontyField31; WIDTH]` (since `MontyField31` is `repr(transparent)`), which
        // in turn can be transmuted to `PackedMontyField31AVX512` (since `PackedMontyField31AVX512` is also
        // `repr(transparent)`).
        transmute(vector)
    }

    /// Copy `value` to all positions in a packed vector. This is the same as
    /// `From<MontyField31>::from`, but `const`.
    #[inline]
    #[must_use]
    const fn broadcast(value: MontyField31<PMP>) -> Self {
        Self([value; WIDTH])
    }
}

impl<PMP: PackedMontyParameters> Add for PackedMontyField31AVX512<PMP> {
    type Output = Self;
    #[inline]
    fn add(self, rhs: Self) -> Self {
        let lhs = self.to_vector();
        let rhs = rhs.to_vector();
        let res = add::<PMP>(lhs, rhs);
        unsafe {
            // Safety: `add` returns values in canonical form when given values in canonical form.
            Self::from_vector(res)
        }
    }
}

impl<PMP: PackedMontyParameters> Mul for PackedMontyField31AVX512<PMP> {
    type Output = Self;
    #[inline]
    fn mul(self, rhs: Self) -> Self {
        let lhs = self.to_vector();
        let rhs = rhs.to_vector();
        let res = mul::<PMP>(lhs, rhs);
        unsafe {
            // Safety: `mul` returns values in canonical form when given values in canonical form.
            Self::from_vector(res)
        }
    }
}

impl<PMP: PackedMontyParameters> Neg for PackedMontyField31AVX512<PMP> {
    type Output = Self;
    #[inline]
    fn neg(self) -> Self {
        let val = self.to_vector();
        let res = neg::<PMP>(val);
        unsafe {
            // Safety: `neg` returns values in canonical form when given values in canonical form.
            Self::from_vector(res)
        }
    }
}

impl<PMP: PackedMontyParameters> Sub for PackedMontyField31AVX512<PMP> {
    type Output = Self;
    #[inline]
    fn sub(self, rhs: Self) -> Self {
        let lhs = self.to_vector();
        let rhs = rhs.to_vector();
        let res = sub::<PMP>(lhs, rhs);
        unsafe {
            // Safety: `sub` returns values in canonical form when given values in canonical form.
            Self::from_vector(res)
        }
    }
}

// See https://godbolt.org/z/489aaPhz3 showing that this mostly compiles to what we want (Atleast on the AMD Zen 4 architecture).

/// Add two vectors of MontyField31 elements in canonical form.
///
/// We allow a slight loosening of the canonical form requirement. One of this inputs
/// must be in canonical form [0, P) but the other is also allowed to equal P.
/// If the inputs do not conform to this representation, the result is undefined.
#[inline]
#[must_use]
pub fn add<MPAVX512: MontyParametersAVX512>(lhs: __m512i, rhs: __m512i) -> __m512i {
    // We want this to compile to:
    //      vpaddd   t, lhs, rhs
    //      vpsubd   u, t, P
    //      vpminud  res, t, u
    // throughput: 1.5 cyc/vec (10.67 els/cyc)
    // latency: 3 cyc

    // Let t := lhs + rhs. We want to return t mod P. Recall that lhs and rhs are in [0, P]
    //   with at most one of them equal to P. Hence t is in [0, 2P - 1] and so it suffices
    //   to return t if t < P and t - P otherwise.
    // Let u := (t - P) mod 2^32 and r := unsigned_min(t, u).
    // If t is in [0, P - 1], then u is in (P - 1 <) 2^32 - P, ..., 2^32 - 1 and r = t.
    // Otherwise, t is in [P, 2P - 1], and u is in [0, P - 1] (< P) and r = u. Hence, r is t if
    //   t < P and t - P otherwise, as desired.
    unsafe {
        // Safety: If this code got compiled then AVX-512F intrinsics are available.
        let t = x86_64::_mm512_add_epi32(lhs, rhs);
        let u = x86_64::_mm512_sub_epi32(t, MPAVX512::PACKED_P);
        x86_64::_mm512_min_epu32(t, u)
    }
}

/// Subtract vectors of MontyField31 elements in canonical form.
///
/// We allow a slight loosening of the canonical form requirement. The
/// rhs input is additionally allowed to be P.
/// If the inputs do not conform to this representation, the result is undefined.
#[inline]
#[must_use]
pub fn sub<MPAVX512: MontyParametersAVX512>(lhs: __m512i, rhs: __m512i) -> __m512i {
    // We want this to compile to:
    //      vpsubd   t, lhs, rhs
    //      vpaddd   u, t, P
    //      vpminud  res, t, u
    // throughput: 1.5 cyc/vec (10.67 els/cyc)
    // latency: 3 cyc

    // Let t := lhs - rhs. We want to return t mod P. Recall that lhs is in [0, P - 1]
    //   and rhs is in [0, P] so t is in (-2^31 <) -P, ..., P - 1 (< 2^31). It suffices to return t if
    //   t >= 0 and t + P otherwise.
    // Let u := (t + P) mod 2^32 and r := unsigned_min(t, u).
    // If t is in [0, P - 1], then u is in P, ..., 2 P - 1 and r = t.
    // Otherwise, t is in [-P, -1], u is in [0, P - 1] (< P) and r = u. Hence, r is t if
    //   t < P and t - P otherwise, as desired.
    unsafe {
        // Safety: If this code got compiled then AVX-512F intrinsics are available.
        let t = x86_64::_mm512_sub_epi32(lhs, rhs);
        let u = x86_64::_mm512_add_epi32(t, MPAVX512::PACKED_P);
        x86_64::_mm512_min_epu32(t, u)
    }
}

/// No-op. Prevents the compiler from deducing the value of the vector.
///
/// Similar to `std::hint::black_box`, it can be used to stop the compiler applying undesirable
/// "optimizations". Unlike the built-in `black_box`, it does not force the value to be written to
/// and then read from the stack.
#[inline]
#[must_use]
fn confuse_compiler(x: __m512i) -> __m512i {
    let y;
    unsafe {
        asm!(
            "/*{0}*/",
            inlateout(zmm_reg) x => y,
            options(nomem, nostack, preserves_flags, pure),
        );
        // Below tells the compiler the semantics of this so it can still do constant folding, etc.
        // You may ask, doesn't it defeat the point of the inline asm block to tell the compiler
        // what it does? The answer is that we still inhibit the transform we want to avoid, so
        // apparently not. Idk, LLVM works in mysterious ways.
        if transmute::<__m512i, [u32; 16]>(x) != transmute::<__m512i, [u32; 16]>(y) {
            unreachable_unchecked();
        }
    }
    y
}

// MONTGOMERY MULTIPLICATION
//   This implementation is based on [1] but with minor changes. The reduction is as follows:
//
// Constants: P < 2^31
//            B = 2^32
//            μ = P^-1 mod B
// Input: 0 <= C < P B
// Output: 0 <= R < P such that R = C B^-1 (mod P)
//   1. Q := μ C mod B
//   2. D := (C - Q P) / B
//   3. R := if D < 0 then D + P else D
//
// We first show that the division in step 2. is exact. It suffices to show that C = Q P (mod B). By
// definition of Q and μ, we have Q P = μ C P = P^-1 C P = C (mod B). We also have
// C - Q P = C (mod P), so thus D = C B^-1 (mod P).
//
// It remains to show that R is in the correct range. It suffices to show that -P <= D < P. We know
// that 0 <= C < P B and 0 <= Q P < P B. Then -P B < C - QP < P B and -P < D < P, as desired.
//
// [1] Modern Computer Arithmetic, Richard Brent and Paul Zimmermann, Cambridge University Press,
//     2010, algorithm 2.7.

/// Perform a partial Montgomery reduction on each 64 bit element.
/// Input must lie in {0, ..., 2^32P}.
/// The output will lie in {-P, ..., P} and be stored in the upper 32 bits.
#[inline]
#[must_use]
fn partial_monty_red_unsigned_to_signed<MPAVX512: MontyParametersAVX512>(
    input: __m512i,
) -> __m512i {
    unsafe {
        // We throw a confuse compiler here to prevent the compiler from
        // using vpmullq instead of vpmuludq in the computations for q_p.
        // vpmullq has both higher latency and lower throughput.
        let q = confuse_compiler(x86_64::_mm512_mul_epu32(input, MPAVX512::PACKED_MU));
        let q_p = x86_64::_mm512_mul_epu32(q, MPAVX512::PACKED_P);

        // This could equivalently be _mm512_sub_epi64
        x86_64::_mm512_sub_epi32(input, q_p)
    }
}

/// Perform a partial Montgomery reduction on each 64 bit element.
/// Input must lie in {-2^{31}P, ..., 2^31P}.
/// The output will lie in {-P, ..., P} and be stored in the upper 32 bits.
#[inline]
#[must_use]
fn partial_monty_red_signed_to_signed<MPAVX512: MontyParametersAVX512>(input: __m512i) -> __m512i {
    unsafe {
        // We throw a confuse compiler here to prevent the compiler from
        // using vpmullq instead of vpmuludq in the computations for q_p.
        // vpmullq has both higher latency and lower throughput.
        let q = confuse_compiler(x86_64::_mm512_mul_epi32(input, MPAVX512::PACKED_MU));
        let q_p = x86_64::_mm512_mul_epi32(q, MPAVX512::PACKED_P);

        // This could equivalently be _mm512_sub_epi64
        x86_64::_mm512_sub_epi32(input, q_p)
    }
}

/// Viewing the input as a vector of 16 `u32`s, copy the odd elements into the even elements below
/// them. In other words, for all `0 <= i < 8`, set the even elements according to
/// `res[2 * i] := a[2 * i + 1]`, and the odd elements according to
/// `res[2 * i + 1] := a[2 * i + 1]`.
#[inline]
#[must_use]
fn movehdup_epi32(a: __m512i) -> __m512i {
    // The instruction is only available in the floating-point flavor; this distinction is only for
    // historical reasons and no longer matters. We cast to floats, do the thing, and cast back.
    unsafe {
        x86_64::_mm512_castps_si512(x86_64::_mm512_movehdup_ps(x86_64::_mm512_castsi512_ps(a)))
    }
}

/// Viewing `a` as a vector of 16 `u32`s, copy the odd elements into the even elements below them,
/// then merge with `src` according to the mask provided. In other words, for all `0 <= i < 8`, set
/// the even elements according to `res[2 * i] := if k[2 * i] { a[2 * i + 1] } else { src[2 * i] }`,
/// and the odd elements according to
/// `res[2 * i + 1] := if k[2 * i + 1] { a[2 * i + 1] } else { src[2 * i + 1] }`.
#[inline]
#[must_use]
fn mask_movehdup_epi32(src: __m512i, k: __mmask16, a: __m512i) -> __m512i {
    // The instruction is only available in the floating-point flavor; this distinction is only for
    // historical reasons and no longer matters. We cast to floats, do the thing, and cast back.

    // Annoyingly, when inlined into the mul function, this seems to compile
    // to a vpermt2ps which has worse latency, see https://godbolt.org/z/489aaPhz3.
    //
    // Hopefully this should be only a negligible difference to throughput and so we don't
    // fix it right now. Maybe the compiler works it out when mul is inlined?
    unsafe {
        let src = x86_64::_mm512_castsi512_ps(src);
        let a = x86_64::_mm512_castsi512_ps(a);
        x86_64::_mm512_castps_si512(x86_64::_mm512_mask_movehdup_ps(src, k, a))
    }
}

/// Multiply vectors of MontyField31 elements in canonical form.
/// If the inputs are not in canonical form, the result is undefined.
#[inline]
#[must_use]
fn mul<MPAVX512: MontyParametersAVX512>(lhs: __m512i, rhs: __m512i) -> __m512i {
    // We want this to compile to:
    //      vmovshdup  lhs_odd, lhs
    //      vmovshdup  rhs_odd, rhs
    //      vpmuludq   prod_evn, lhs, rhs
    //      vpmuludq   prod_hi, lhs_odd, rhs_odd
    //      vpmuludq   q_evn, prod_evn, MU
    //      vpmuludq   q_odd, prod_hi, MU
    //      vmovshdup  prod_hi{EVENS}, prod_evn
    //      vpmuludq   q_p_evn, q_evn, P
    //      vpmuludq   q_p_hi, q_odd, P
    //      vmovshdup  q_p_hi{EVENS}, q_p_evn
    //      vpcmpltud  underflow, prod_hi, q_p_hi
    //      vpsubd     res, prod_hi, q_p_hi
    //      vpaddd     res{underflow}, res, P
    // throughput: 6.5 cyc/vec (2.46 els/cyc)
    // latency: 21 cyc
    unsafe {
        // `vpmuludq` only reads the even doublewords, so when we pass `lhs` and `rhs` directly we
        // get the eight products at even positions.
        let lhs_evn = lhs;
        let rhs_evn = rhs;

        // Copy the odd doublewords into even positions to compute the eight products at odd
        // positions.
        // NB: The odd doublewords are ignored by `vpmuludq`, so we have a lot of choices for how to
        // do this; `vmovshdup` is nice because it runs on a memory port if the operand is in
        // memory, thus improving our throughput.
        let lhs_odd = movehdup_epi32(lhs);
        let rhs_odd = movehdup_epi32(rhs);

        let prod_evn = x86_64::_mm512_mul_epu32(lhs_evn, rhs_evn);
        let prod_odd = x86_64::_mm512_mul_epu32(lhs_odd, rhs_odd);

        // We throw a confuse compiler here to prevent the compiler from
        // using vpmullq instead of vpmuludq in the computations for q_p.
        // vpmullq has both higher latency and lower throughput.
        let q_evn = confuse_compiler(x86_64::_mm512_mul_epu32(prod_evn, MPAVX512::PACKED_MU));
        let q_odd = confuse_compiler(x86_64::_mm512_mul_epu32(prod_odd, MPAVX512::PACKED_MU));

        // Get all the high halves as one vector: this is `(lhs * rhs) >> 32`.
        // NB: `vpermt2d` may feel like a more intuitive choice here, but it has much higher
        // latency.
        //
        // Annoyingly, this (and the line for computing q_p_hi) seem to compile
        // to a vpermt2ps, see https://godbolt.org/z/489aaPhz3.
        //
        // Hopefully this should be only a negligible difference to throughput and so we don't
        // fix it right now. Maybe the compiler works it out when mul is inlined?
        let prod_hi = mask_movehdup_epi32(prod_odd, EVENS, prod_evn);

        // Normally we'd want to mask to perform % 2**32, but the instruction below only reads the
        // low 32 bits anyway.
        let q_p_evn = x86_64::_mm512_mul_epu32(q_evn, MPAVX512::PACKED_P);
        let q_p_odd = x86_64::_mm512_mul_epu32(q_odd, MPAVX512::PACKED_P);

        // We can ignore all the low halves of `q_p` as they cancel out. Get all the high halves as
        // one vector.
        let q_p_hi = mask_movehdup_epi32(q_p_odd, EVENS, q_p_evn);

        // Subtraction `prod_hi - q_p_hi` modulo `P`.
        // NB: Normally we'd `vpaddd P` and take the `vpminud`, but `vpminud` runs on port 0, which
        // is already under a lot of pressure performing multiplications. To relieve this pressure,
        // we check for underflow to generate a mask, and then conditionally add `P`. The underflow
        // check runs on port 5, increasing our throughput, although it does cost us an additional
        // cycle of latency.
        let underflow = x86_64::_mm512_cmplt_epu32_mask(prod_hi, q_p_hi);
        let t = x86_64::_mm512_sub_epi32(prod_hi, q_p_hi);
        x86_64::_mm512_mask_add_epi32(t, underflow, t, MPAVX512::PACKED_P)
    }
}

/// Square the MontyField31 elements in the even index entries.
/// Inputs must be signed 32-bit integers in [-P, ..., P].
/// Outputs will be a signed integer in (-P, ..., P) copied into both the even and odd indices.
#[inline]
#[must_use]
fn shifted_square<MPAVX512: MontyParametersAVX512>(input: __m512i) -> __m512i {
    // Note that we do not need a restriction on the size of input[i]^2 as
    // 2^30 < P and |i32| <= 2^31 and so => input[i]^2 <= 2^62 < 2^32P.
    unsafe {
        let square = x86_64::_mm512_mul_epi32(input, input);
        let square_red = partial_monty_red_unsigned_to_signed::<MPAVX512>(square);
        movehdup_epi32(square_red)
    }
}

/// Cube the MontyField31 elements in the even index entries.
/// Inputs must be signed 32-bit integers in [-P, ..., P].
/// Outputs will be signed integers in (-P^2, ..., P^2).
#[inline]
#[must_use]
pub(crate) fn packed_exp_3<MPAVX512: MontyParametersAVX512>(input: __m512i) -> __m512i {
    unsafe {
        let square = shifted_square::<MPAVX512>(input);
        x86_64::_mm512_mul_epi32(square, input)
    }
}

/// Take the fifth power of the MontyField31 elements in the even index entries.
/// Inputs must be signed 32-bit integers in [-P, ..., P].
/// Outputs will be signed integers in (-P^2, ..., P^2).
#[inline]
#[must_use]
pub(crate) fn packed_exp_5<MPAVX512: MontyParametersAVX512>(input: __m512i) -> __m512i {
    unsafe {
        let square = shifted_square::<MPAVX512>(input);
        let quad = shifted_square::<MPAVX512>(square);
        x86_64::_mm512_mul_epi32(quad, input)
    }
}

/// Take the seventh power of the MontyField31 elements in the even index entries.
/// Inputs must lie in [-P, ..., P].
/// Outputs will be signed integers in (-P^2, ..., P^2).
#[inline]
#[must_use]
pub(crate) fn packed_exp_7<MPAVX512: MontyParametersAVX512>(input: __m512i) -> __m512i {
    unsafe {
        let square = shifted_square::<MPAVX512>(input);
        let cube_raw = x86_64::_mm512_mul_epi32(square, input);
        let cube_red = partial_monty_red_signed_to_signed::<MPAVX512>(cube_raw);
        let cube = movehdup_epi32(cube_red);
        let quad = shifted_square::<MPAVX512>(square);
        x86_64::_mm512_mul_epi32(quad, cube)
    }
}

/// Apply func to the even and odd indices of the input vector.
///
/// func should only depend in the 32 bit entries in the even indices.
/// The input should conform to the requirements of `func`.
/// The output of func must lie in (-P^2, ..., P^2) after which
/// apply_func_to_even_odd will reduce the outputs to lie in [0, P)
/// and recombine the odd and even parts.
#[inline]
#[must_use]
pub(crate) unsafe fn apply_func_to_even_odd<MPAVX512: MontyParametersAVX512>(
    input: __m512i,
    func: fn(__m512i) -> __m512i,
) -> __m512i {
    let input_evn = input;
    let input_odd = movehdup_epi32(input);

    // Unlike the mul function, we need to recieve back values the reduced
    let output_even = func(input_evn);
    let output_odd = func(input_odd);

    // We need to recombine these even and odd parts and, at the same time reduce back to
    // and output in [0, P).

    // We throw a confuse compiler here to prevent the compiler from
    // using vpmullq instead of vpmuludq in the computations for q_p.
    // vpmullq has both higher latency and lower throughput.
    let q_evn = confuse_compiler(x86_64::_mm512_mul_epi32(output_even, MPAVX512::PACKED_MU));
    let q_odd = confuse_compiler(x86_64::_mm512_mul_epi32(output_odd, MPAVX512::PACKED_MU));

    // Get all the high halves as one vector: this is `(lhs * rhs) >> 32`.
    // NB: `vpermt2d` may feel like a more intuitive choice here, but it has much higher
    // latency.
    //
    // Annoyingly, this (and the line for computing q_p_hi) seem to compile
    // to a vpermt2ps, see https://godbolt.org/z/489aaPhz3.
    //
    // Hopefully this should be only a negligible difference to throughput and so we don't
    // fix it right now. Maybe the compiler works it out when apply_func_to_even_odd is inlined?
    let output_hi = mask_movehdup_epi32(output_odd, EVENS, output_even);

    // Normally we'd want to mask to perform % 2**32, but the instruction below only reads the
    // low 32 bits anyway.
    let q_p_evn = x86_64::_mm512_mul_epi32(q_evn, MPAVX512::PACKED_P);
    let q_p_odd = x86_64::_mm512_mul_epi32(q_odd, MPAVX512::PACKED_P);

    // We can ignore all the low halves of `q_p` as they cancel out. Get all the high halves as
    // one vector.
    let q_p_hi = mask_movehdup_epi32(q_p_odd, EVENS, q_p_evn);

    // Subtraction `output_hi - q_p_hi` modulo `P`.
    // NB: Normally we'd `vpaddd P` and take the `vpminud`, but `vpminud` runs on port 0, which
    // is already under a lot of pressure performing multiplications. To relieve this pressure,
    // we check for underflow to generate a mask, and then conditionally add `P`. The underflow
    // check runs on port 5, increasing our throughput, although it does cost us an additional
    // cycle of latency.
    let underflow = x86_64::_mm512_cmplt_epi32_mask(output_hi, q_p_hi);
    let t = x86_64::_mm512_sub_epi32(output_hi, q_p_hi);
    x86_64::_mm512_mask_add_epi32(t, underflow, t, MPAVX512::PACKED_P)
}

/// Negate a vector of MontyField31 elements in canonical form.
/// If the inputs are not in canonical form, the result is undefined.
#[inline]
#[must_use]
fn neg<MPAVX512: MontyParametersAVX512>(val: __m512i) -> __m512i {
    // We want this to compile to:
    //      vptestmd  nonzero, val, val
    //      vpsubd    res{nonzero}{z}, P, val
    // throughput: 1 cyc/vec (16 els/cyc)
    // latency: 4 cyc

    // NB: This routine prioritizes throughput over latency. An alternative method would be to do
    // sub(0, val), which would result in shorter latency, but also lower throughput.

    //   If val is nonzero, then val is in {1, ..., P - 1} and P - val is in the same range. If val
    // is zero, then the result is zeroed by masking.
    unsafe {
        // Safety: If this code got compiled then AVX-512F intrinsics are available.
        let nonzero = x86_64::_mm512_test_epi32_mask(val, val);
        x86_64::_mm512_maskz_sub_epi32(nonzero, MPAVX512::PACKED_P, val)
    }
}

impl<PMP: PackedMontyParameters> From<MontyField31<PMP>> for PackedMontyField31AVX512<PMP> {
    #[inline]
    fn from(value: MontyField31<PMP>) -> Self {
        Self::broadcast(value)
    }
}

impl<PMP: PackedMontyParameters> Default for PackedMontyField31AVX512<PMP> {
    #[inline]
    fn default() -> Self {
        MontyField31::default().into()
    }
}

impl<PMP: PackedMontyParameters> AddAssign for PackedMontyField31AVX512<PMP> {
    #[inline]
    fn add_assign(&mut self, rhs: Self) {
        *self = *self + rhs;
    }
}

impl<PMP: PackedMontyParameters> MulAssign for PackedMontyField31AVX512<PMP> {
    #[inline]
    fn mul_assign(&mut self, rhs: Self) {
        *self = *self * rhs;
    }
}

impl<PMP: PackedMontyParameters> SubAssign for PackedMontyField31AVX512<PMP> {
    #[inline]
    fn sub_assign(&mut self, rhs: Self) {
        *self = *self - rhs;
    }
}

impl<FP: FieldParameters> Sum for PackedMontyField31AVX512<FP> {
    #[inline]
    fn sum<I>(iter: I) -> Self
    where
        I: Iterator<Item = Self>,
    {
        iter.reduce(|lhs, rhs| lhs + rhs).unwrap_or(Self::zero())
    }
}

impl<FP: FieldParameters> Product for PackedMontyField31AVX512<FP> {
    #[inline]
    fn product<I>(iter: I) -> Self
    where
        I: Iterator<Item = Self>,
    {
        iter.reduce(|lhs, rhs| lhs * rhs).unwrap_or(Self::one())
    }
}

impl<FP: FieldParameters> AbstractField for PackedMontyField31AVX512<FP> {
    type F = MontyField31<FP>;

    #[inline]
    fn zero() -> Self {
        MontyField31::zero().into()
    }

    #[inline]
    fn one() -> Self {
        MontyField31::one().into()
    }

    #[inline]
    fn two() -> Self {
        MontyField31::two().into()
    }

    #[inline]
    fn neg_one() -> Self {
        MontyField31::neg_one().into()
    }

    #[inline]
    fn from_f(f: Self::F) -> Self {
        f.into()
    }

    #[inline]
    fn from_bool(b: bool) -> Self {
        MontyField31::from_bool(b).into()
    }
    #[inline]
    fn from_canonical_u8(n: u8) -> Self {
        MontyField31::from_canonical_u8(n).into()
    }
    #[inline]
    fn from_canonical_u16(n: u16) -> Self {
        MontyField31::from_canonical_u16(n).into()
    }
    #[inline]
    fn from_canonical_u32(n: u32) -> Self {
        MontyField31::from_canonical_u32(n).into()
    }
    #[inline]
    fn from_canonical_u64(n: u64) -> Self {
        MontyField31::from_canonical_u64(n).into()
    }
    #[inline]
    fn from_canonical_usize(n: usize) -> Self {
        MontyField31::from_canonical_usize(n).into()
    }

    #[inline]
    fn from_wrapped_u32(n: u32) -> Self {
        MontyField31::from_wrapped_u32(n).into()
    }
    #[inline]
    fn from_wrapped_u64(n: u64) -> Self {
        MontyField31::from_wrapped_u64(n).into()
    }

    #[inline]
    fn generator() -> Self {
        MontyField31::generator().into()
    }

<<<<<<< HEAD
    #[inline]
    fn cube(&self) -> Self {
        let val = self.to_vector();
        unsafe {
            // Safety: `apply_func_to_even_odd` returns values in canonical form when given values in canonical form.
            let res = apply_func_to_even_odd::<FP>(val, packed_exp_3::<FP>);
            Self::from_vector(res)
        }
    }

    #[must_use]
    #[inline(always)]
    fn exp_const_u64<const POWER: u64>(&self) -> Self {
        // We provide specialised code for the powers 3, 5, 7 as these turn up regularly.
        // The other powers could be specialised similarly but we ignore this for now.
        // These ideas could also be used to speed up the more generic exp_u64.
        match POWER {
            0 => Self::one(),
            1 => *self,
            2 => self.square(),
            3 => self.cube(),
            4 => self.square().square(),
            5 => {
                let val = self.to_vector();
                unsafe {
                    // Safety: `apply_func_to_even_odd` returns values in canonical form when given values in canonical form.
                    let res = apply_func_to_even_odd::<FP>(val, packed_exp_5::<FP>);
                    Self::from_vector(res)
                }
            }
            6 => self.square().cube(),
            7 => {
                let val = self.to_vector();
                unsafe {
                    // Safety: `apply_func_to_even_odd` returns values in canonical form when given values in canonical form.
                    let res = apply_func_to_even_odd::<FP>(val, packed_exp_7::<FP>);
                    Self::from_vector(res)
                }
            }
            _ => self.exp_u64(POWER),
        }
=======
    #[inline(always)]
    fn zero_vec(len: usize) -> Vec<Self> {
        // SAFETY: this is a repr(transparent) wrapper around an array.
        unsafe { convert_vec(Self::F::zero_vec(len * WIDTH)) }
>>>>>>> 51c98987
    }
}

impl<PMP: PackedMontyParameters> Add<MontyField31<PMP>> for PackedMontyField31AVX512<PMP> {
    type Output = Self;
    #[inline]
    fn add(self, rhs: MontyField31<PMP>) -> Self {
        self + Self::from(rhs)
    }
}

impl<PMP: PackedMontyParameters> Mul<MontyField31<PMP>> for PackedMontyField31AVX512<PMP> {
    type Output = Self;
    #[inline]
    fn mul(self, rhs: MontyField31<PMP>) -> Self {
        self * Self::from(rhs)
    }
}

impl<PMP: PackedMontyParameters> Sub<MontyField31<PMP>> for PackedMontyField31AVX512<PMP> {
    type Output = Self;
    #[inline]
    fn sub(self, rhs: MontyField31<PMP>) -> Self {
        self - Self::from(rhs)
    }
}

impl<PMP: PackedMontyParameters> AddAssign<MontyField31<PMP>> for PackedMontyField31AVX512<PMP> {
    #[inline]
    fn add_assign(&mut self, rhs: MontyField31<PMP>) {
        *self += Self::from(rhs)
    }
}

impl<PMP: PackedMontyParameters> MulAssign<MontyField31<PMP>> for PackedMontyField31AVX512<PMP> {
    #[inline]
    fn mul_assign(&mut self, rhs: MontyField31<PMP>) {
        *self *= Self::from(rhs)
    }
}

impl<PMP: PackedMontyParameters> SubAssign<MontyField31<PMP>> for PackedMontyField31AVX512<PMP> {
    #[inline]
    fn sub_assign(&mut self, rhs: MontyField31<PMP>) {
        *self -= Self::from(rhs)
    }
}

impl<FP: FieldParameters> Sum<MontyField31<FP>> for PackedMontyField31AVX512<FP> {
    #[inline]
    fn sum<I>(iter: I) -> Self
    where
        I: Iterator<Item = MontyField31<FP>>,
    {
        iter.sum::<MontyField31<FP>>().into()
    }
}

impl<FP: FieldParameters> Product<MontyField31<FP>> for PackedMontyField31AVX512<FP> {
    #[inline]
    fn product<I>(iter: I) -> Self
    where
        I: Iterator<Item = MontyField31<FP>>,
    {
        iter.product::<MontyField31<FP>>().into()
    }
}

impl<FP: FieldParameters> Div<MontyField31<FP>> for PackedMontyField31AVX512<FP> {
    type Output = Self;
    #[allow(clippy::suspicious_arithmetic_impl)]
    #[inline]
    fn div(self, rhs: MontyField31<FP>) -> Self {
        self * rhs.inverse()
    }
}

impl<PMP: PackedMontyParameters> Add<PackedMontyField31AVX512<PMP>> for MontyField31<PMP> {
    type Output = PackedMontyField31AVX512<PMP>;
    #[inline]
    fn add(self, rhs: PackedMontyField31AVX512<PMP>) -> PackedMontyField31AVX512<PMP> {
        PackedMontyField31AVX512::<PMP>::from(self) + rhs
    }
}

impl<PMP: PackedMontyParameters> Mul<PackedMontyField31AVX512<PMP>> for MontyField31<PMP> {
    type Output = PackedMontyField31AVX512<PMP>;
    #[inline]
    fn mul(self, rhs: PackedMontyField31AVX512<PMP>) -> PackedMontyField31AVX512<PMP> {
        PackedMontyField31AVX512::<PMP>::from(self) * rhs
    }
}

impl<PMP: PackedMontyParameters> Sub<PackedMontyField31AVX512<PMP>> for MontyField31<PMP> {
    type Output = PackedMontyField31AVX512<PMP>;
    #[inline]
    fn sub(self, rhs: PackedMontyField31AVX512<PMP>) -> PackedMontyField31AVX512<PMP> {
        PackedMontyField31AVX512::<PMP>::from(self) - rhs
    }
}

impl<PMP: PackedMontyParameters> Distribution<PackedMontyField31AVX512<PMP>> for Standard {
    #[inline]
    fn sample<R: Rng + ?Sized>(&self, rng: &mut R) -> PackedMontyField31AVX512<PMP> {
        PackedMontyField31AVX512::<PMP>(rng.gen())
    }
}

// vpshrdq requires AVX-512VBMI2.
#[cfg(target_feature = "avx512vbmi2")]
#[inline]
#[must_use]
fn interleave1_antidiagonal(x: __m512i, y: __m512i) -> __m512i {
    unsafe {
        // Safety: If this code got compiled then AVX-512VBMI2 intrinsics are available.
        x86_64::_mm512_shrdi_epi64::<32>(y, x)
    }
}

// If we can't use vpshrdq, then do a vpermi2d, but we waste a register and double the latency.
#[cfg(not(target_feature = "avx512vbmi2"))]
#[inline]
#[must_use]
fn interleave1_antidiagonal(x: __m512i, y: __m512i) -> __m512i {
    const INTERLEAVE1_INDICES: __m512i = unsafe {
        // Safety: `[u32; 16]` is trivially transmutable to `__m512i`.
        transmute::<[u32; WIDTH], _>([
            0x01, 0x10, 0x03, 0x12, 0x05, 0x14, 0x07, 0x16, 0x09, 0x18, 0x0b, 0x1a, 0x0d, 0x1c,
            0x0f, 0x1e,
        ])
    };
    unsafe {
        // Safety: If this code got compiled then AVX-512F intrinsics are available.
        x86_64::_mm512_permutex2var_epi32(x, INTERLEAVE1_INDICES, y)
    }
}

#[inline]
#[must_use]
fn interleave1(x: __m512i, y: __m512i) -> (__m512i, __m512i) {
    // If we have AVX-512VBMI2, we want this to compile to:
    //      vpshrdq    t, x, y, 32
    //      vpblendmd  res0 {EVENS}, t, x
    //      vpblendmd  res1 {EVENS}, y, t
    // throughput: 1.5 cyc/2 vec (21.33 els/cyc)
    // latency: 2 cyc
    //
    // Otherwise, we want it to compile to:
    //      vmovdqa32  t, INTERLEAVE1_INDICES
    //      vpermi2d   t, x, y
    //      vpblendmd  res0 {EVENS}, t, x
    //      vpblendmd  res1 {EVENS}, y, t
    // throughput: 1.5 cyc/2 vec (21.33 els/cyc)
    // latency: 4 cyc

    // We currently have:
    //   x = [ x0  x1  x2  x3  x4  x5  x6  x7  x8  x9  xa  xb  xc  xd  xe  xf ],
    //   y = [ y0  y1  y2  y3  y4  y5  y6  y7  y8  y9  ya  yb  yc  yd  ye  yf ].
    // First form
    //   t = [ x1  y0  x3  y2  x5  y4  x7  y6  x9  y8  xb  ya  xd  yc  xf  ye ].
    let t = interleave1_antidiagonal(x, y);

    unsafe {
        // Safety: If this code got compiled then AVX-512F intrinsics are available.

        // Then
        //   res0 = [ x0  y0  x2  y2  x4  y4  x6  y6  x8  y8  xa  ya  xc  yc  xe  ye ],
        //   res1 = [ x1  y1  x3  y3  x5  y5  x7  y7  x9  y9  xb  yb  xd  yd  xf  yf ].
        (
            x86_64::_mm512_mask_blend_epi32(EVENS, t, x),
            x86_64::_mm512_mask_blend_epi32(EVENS, y, t),
        )
    }
}

#[inline]
#[must_use]
fn shuffle_epi64<const MASK: i32>(a: __m512i, b: __m512i) -> __m512i {
    // The instruction is only available in the floating-point flavor; this distinction is only for
    // historical reasons and no longer matters. We cast to floats, do the thing, and cast back.
    unsafe {
        let a = x86_64::_mm512_castsi512_pd(a);
        let b = x86_64::_mm512_castsi512_pd(b);
        x86_64::_mm512_castpd_si512(x86_64::_mm512_shuffle_pd::<MASK>(a, b))
    }
}

#[inline]
#[must_use]
fn interleave2(x: __m512i, y: __m512i) -> (__m512i, __m512i) {
    // We want this to compile to:
    //      vshufpd    t, x, y, 55h
    //      vpblendmq  res0 {EVENS}, t, x
    //      vpblendmq  res1 {EVENS}, y, t
    // throughput: 1.5 cyc/2 vec (21.33 els/cyc)
    // latency: 2 cyc

    unsafe {
        // Safety: If this code got compiled then AVX-512F intrinsics are available.

        // We currently have:
        //   x = [ x0  x1  x2  x3  x4  x5  x6  x7  x8  x9  xa  xb  xc  xd  xe  xf ],
        //   y = [ y0  y1  y2  y3  y4  y5  y6  y7  y8  y9  ya  yb  yc  yd  ye  yf ].
        // First form
        //   t = [ x2  x3  y0  y1  x6  x7  y4  y5  xa  xb  y8  y9  xe  xf  yc  yd ].
        let t = shuffle_epi64::<0b01010101>(x, y);

        // Then
        //   res0 = [ x0  x1  y0  y1  x4  x5  y4  y5  x8  x9  y8  y9  xc  xd  yc  yd ],
        //   res1 = [ x2  x3  y2  y3  x6  x7  y6  y7  xa  xb  ya  yb  xe  xf  ye  yf ].
        (
            x86_64::_mm512_mask_blend_epi64(EVENS as __mmask8, t, x),
            x86_64::_mm512_mask_blend_epi64(EVENS as __mmask8, y, t),
        )
    }
}

#[inline]
#[must_use]
fn interleave4(x: __m512i, y: __m512i) -> (__m512i, __m512i) {
    // We want this to compile to:
    //      vmovdqa64   t, INTERLEAVE4_INDICES
    //      vpermi2q    t, x, y
    //      vpblendmd   res0 {EVENS4}, t, x
    //      vpblendmd   res1 {EVENS4}, y, t
    // throughput: 1.5 cyc/2 vec (21.33 els/cyc)
    // latency: 4 cyc

    const INTERLEAVE4_INDICES: __m512i = unsafe {
        // Safety: `[u64; 8]` is trivially transmutable to `__m512i`.
        transmute::<[u64; WIDTH / 2], _>([0o02, 0o03, 0o10, 0o11, 0o06, 0o07, 0o14, 0o15])
    };

    unsafe {
        // Safety: If this code got compiled then AVX-512F intrinsics are available.

        // We currently have:
        //   x = [ x0  x1  x2  x3  x4  x5  x6  x7  x8  x9  xa  xb  xc  xd  xe  xf ],
        //   y = [ y0  y1  y2  y3  y4  y5  y6  y7  y8  y9  ya  yb  yc  yd  ye  yf ].
        // First form
        //   t = [ x4  x5  x6  x7  y0  y1  y2  y3  xc  xd  xe  xf  y8  y9  ya  yb ].
        let t = x86_64::_mm512_permutex2var_epi64(x, INTERLEAVE4_INDICES, y);

        // Then
        //   res0 = [ x0  x1  x2  x3  y0  y1  y2  y3  x8  x9  xa  xb  y8  y9  ya  yb ],
        //   res1 = [ x4  x5  x6  x7  y4  y5  y6  y7  xc  xd  xe  xf  yc  yd  ye  yf ].
        (
            x86_64::_mm512_mask_blend_epi32(EVENS4, t, x),
            x86_64::_mm512_mask_blend_epi32(EVENS4, y, t),
        )
    }
}

#[inline]
#[must_use]
fn interleave8(x: __m512i, y: __m512i) -> (__m512i, __m512i) {
    // We want this to compile to:
    //      vshufi64x2  t, x, b, 4eh
    //      vpblendmq   res0 {EVENS4}, t, x
    //      vpblendmq   res1 {EVENS4}, y, t
    // throughput: 1.5 cyc/2 vec (21.33 els/cyc)
    // latency: 4 cyc

    unsafe {
        // Safety: If this code got compiled then AVX-512F intrinsics are available.

        // We currently have:
        //   x = [ x0  x1  x2  x3  x4  x5  x6  x7  x8  x9  xa  xb  xc  xd  xe  xf ],
        //   y = [ y0  y1  y2  y3  y4  y5  y6  y7  y8  y9  ya  yb  yc  yd  ye  yf ].
        // First form
        //   t = [ x8  x9  xa  xb  xc  xd  xe  xf  y0  y1  y2  y3  y4  y5  y6  y7 ].
        let t = x86_64::_mm512_shuffle_i64x2::<0b01_00_11_10>(x, y);

        // Then
        //   res0 = [ x0  x1  x2  x3  x4  x5  x6  x7  y0  y1  y2  y3  y4  y5  y6  y7 ],
        //   res1 = [ x8  x9  xa  xb  xc  xd  xe  xf  y8  y9  ya  yb  yc  yd  ye  yf ].
        (
            x86_64::_mm512_mask_blend_epi64(EVENS4 as __mmask8, t, x),
            x86_64::_mm512_mask_blend_epi64(EVENS4 as __mmask8, y, t),
        )
    }
}

unsafe impl<FP: FieldParameters> PackedValue for PackedMontyField31AVX512<FP> {
    type Value = MontyField31<FP>;

    const WIDTH: usize = WIDTH;

    #[inline]
    fn from_slice(slice: &[MontyField31<FP>]) -> &Self {
        assert_eq!(slice.len(), Self::WIDTH);
        unsafe {
            // Safety: `[MontyField31<FP>; WIDTH]` can be transmuted to `PackedMontyField31AVX512` since the
            // latter is `repr(transparent)`. They have the same alignment, so the reference cast is
            // safe too.
            &*slice.as_ptr().cast()
        }
    }
    #[inline]
    fn from_slice_mut(slice: &mut [MontyField31<FP>]) -> &mut Self {
        assert_eq!(slice.len(), Self::WIDTH);
        unsafe {
            // Safety: `[MontyField31<FP>; WIDTH]` can be transmuted to `PackedMontyField31AVX512` since the
            // latter is `repr(transparent)`. They have the same alignment, so the reference cast is
            // safe too.
            &mut *slice.as_mut_ptr().cast()
        }
    }

    /// Similar to `core:array::from_fn`.
    #[inline]
    fn from_fn<F: FnMut(usize) -> MontyField31<FP>>(f: F) -> Self {
        let vals_arr: [_; WIDTH] = core::array::from_fn(f);
        Self(vals_arr)
    }

    #[inline]
    fn as_slice(&self) -> &[MontyField31<FP>] {
        &self.0[..]
    }
    #[inline]
    fn as_slice_mut(&mut self) -> &mut [MontyField31<FP>] {
        &mut self.0[..]
    }
}

unsafe impl<FP: FieldParameters> PackedField for PackedMontyField31AVX512<FP> {
    type Scalar = MontyField31<FP>;
}

unsafe impl<FP: FieldParameters> PackedFieldPow2 for PackedMontyField31AVX512<FP> {
    #[inline]
    fn interleave(&self, other: Self, block_len: usize) -> (Self, Self) {
        let (v0, v1) = (self.to_vector(), other.to_vector());
        let (res0, res1) = match block_len {
            1 => interleave1(v0, v1),
            2 => interleave2(v0, v1),
            4 => interleave4(v0, v1),
            8 => interleave8(v0, v1),
            16 => (v0, v1),
            _ => panic!("unsupported block_len"),
        };
        unsafe {
            // Safety: all values are in canonical form (we haven't changed them).
            (Self::from_vector(res0), Self::from_vector(res1))
        }
    }
}<|MERGE_RESOLUTION|>--- conflicted
+++ resolved
@@ -1,8 +1,5 @@
-<<<<<<< HEAD
+use alloc::vec::Vec;
 use core::arch::asm;
-=======
-use alloc::vec::Vec;
->>>>>>> 51c98987
 use core::arch::x86_64::{self, __m512i, __mmask16, __mmask8};
 use core::hint::unreachable_unchecked;
 use core::iter::{Product, Sum};
@@ -648,7 +645,12 @@
         MontyField31::generator().into()
     }
 
-<<<<<<< HEAD
+    #[inline(always)]
+    fn zero_vec(len: usize) -> Vec<Self> {
+        // SAFETY: this is a repr(transparent) wrapper around an array.
+        unsafe { convert_vec(Self::F::zero_vec(len * WIDTH)) }
+    }
+
     #[inline]
     fn cube(&self) -> Self {
         let val = self.to_vector();
@@ -690,12 +692,6 @@
             }
             _ => self.exp_u64(POWER),
         }
-=======
-    #[inline(always)]
-    fn zero_vec(len: usize) -> Vec<Self> {
-        // SAFETY: this is a repr(transparent) wrapper around an array.
-        unsafe { convert_vec(Self::F::zero_vec(len * WIDTH)) }
->>>>>>> 51c98987
     }
 }
 
