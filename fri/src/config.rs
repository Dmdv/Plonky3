use alloc::vec::Vec;
use core::fmt::Debug;

use p3_field::Field;
use p3_matrix::Matrix;

#[derive(Debug)]
pub struct FriConfig<M> {
    pub log_blowup: usize,
    pub log_final_poly_len: usize,
    pub num_queries: usize,
    pub proof_of_work_bits: usize,
    pub mmcs: M,
}

impl<M> FriConfig<M> {
    pub const fn blowup(&self) -> usize {
        1 << self.log_blowup
    }
<<<<<<< HEAD
    pub const fn final_poly_len(&self) -> usize {
        1 << self.log_final_poly_len
=======

    /// Returns the soundness bits of this FRI instance based on the
    /// [ethSTARK](https://eprint.iacr.org/2021/582) conjecture.
    ///
    /// Certain users may instead want to look at proven soundness, a more complex calculation which
    /// isn't currently supported by this crate.
    pub fn conjectured_soundness_bits(&self) -> usize {
        self.log_blowup * self.num_queries + self.proof_of_work_bits
>>>>>>> fde81db9
    }
}

/// Whereas `FriConfig` encompasses parameters the end user can set, `FriGenericConfig` is
/// set by the PCS calling FRI, and abstracts over implementation details of the PCS.
pub trait FriGenericConfig<F: Field> {
    type InputProof;
    type InputError: Debug;

    /// We can ask FRI to sample extra query bits (LSB) for our own purposes.
    /// They will be passed to our callbacks, but ignored (shifted off) by FRI.
    fn extra_query_index_bits(&self) -> usize;

    /// Fold a row, returning a single column.
    /// Right now the input row will always be 2 columns wide,
    /// but we may support higher folding arity in the future.
    fn fold_row(
        &self,
        index: usize,
        log_height: usize,
        beta: F,
        evals: impl Iterator<Item = F>,
    ) -> F;

    /// Same as applying fold_row to every row, possibly faster.
    fn fold_matrix<M: Matrix<F>>(&self, beta: F, m: M) -> Vec<F>;
}<|MERGE_RESOLUTION|>--- conflicted
+++ resolved
@@ -17,10 +17,9 @@
     pub const fn blowup(&self) -> usize {
         1 << self.log_blowup
     }
-<<<<<<< HEAD
     pub const fn final_poly_len(&self) -> usize {
         1 << self.log_final_poly_len
-=======
+    }
 
     /// Returns the soundness bits of this FRI instance based on the
     /// [ethSTARK](https://eprint.iacr.org/2021/582) conjecture.
@@ -29,7 +28,6 @@
     /// isn't currently supported by this crate.
     pub fn conjectured_soundness_bits(&self) -> usize {
         self.log_blowup * self.num_queries + self.proof_of_work_bits
->>>>>>> fde81db9
     }
 }
 
