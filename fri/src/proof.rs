use alloc::vec::Vec;

use p3_commit::Mmcs;
use p3_field::Field;
use serde::{Deserialize, Serialize};

#[derive(Serialize, Deserialize, Clone)]
#[serde(bound(
    serialize = "Witness: Serialize, InputProof: Serialize",
    deserialize = "Witness: Deserialize<'de>, InputProof: Deserialize<'de>"
))]
pub struct FriProof<F: Field, M: Mmcs<F>, Witness, InputProof> {
    pub commit_phase_commits: Vec<M::Commitment>,
    pub query_proofs: Vec<QueryProof<F, M, InputProof>>,
    // This could become Vec<FC::Challenge> if this library was generalized to support non-constant
    // final polynomials.
    pub final_poly: F,
    pub pow_witness: Witness,
}

<<<<<<< HEAD
#[derive(Serialize, Deserialize)]
#[serde(bound(
    serialize = "InputProof: Serialize",
    deserialize = "InputProof: Deserialize<'de>",
))]
pub struct QueryProof<F: Field, M: Mmcs<F>, InputProof> {
    pub input_proof: InputProof,
=======
#[derive(Serialize, Deserialize, Clone)]
#[serde(bound = "")]
pub struct QueryProof<F: Field, M: Mmcs<F>> {
>>>>>>> 4ec0763b
    /// For each commit phase commitment, this contains openings of a commit phase codeword at the
    /// queried location, along with an opening proof.
    pub commit_phase_openings: Vec<CommitPhaseProofStep<F, M>>,
}

<<<<<<< HEAD
#[derive(Debug, Serialize, Deserialize)]
=======
#[derive(Debug, Serialize, Deserialize, Clone)]
// #[serde(bound(serialize = "F: Serialize"))]
>>>>>>> 4ec0763b
#[serde(bound = "")]
pub struct CommitPhaseProofStep<F: Field, M: Mmcs<F>> {
    /// The opening of the commit phase codeword at the sibling location.
    // This may change to Vec<FC::Challenge> if the library is generalized to support other FRI
    // folding arities besides 2, meaning that there can be multiple siblings.
    pub sibling_value: F,

    pub opening_proof: M::Proof,
}<|MERGE_RESOLUTION|>--- conflicted
+++ resolved
@@ -18,7 +18,6 @@
     pub pow_witness: Witness,
 }
 
-<<<<<<< HEAD
 #[derive(Serialize, Deserialize)]
 #[serde(bound(
     serialize = "InputProof: Serialize",
@@ -26,22 +25,12 @@
 ))]
 pub struct QueryProof<F: Field, M: Mmcs<F>, InputProof> {
     pub input_proof: InputProof,
-=======
-#[derive(Serialize, Deserialize, Clone)]
-#[serde(bound = "")]
-pub struct QueryProof<F: Field, M: Mmcs<F>> {
->>>>>>> 4ec0763b
     /// For each commit phase commitment, this contains openings of a commit phase codeword at the
     /// queried location, along with an opening proof.
     pub commit_phase_openings: Vec<CommitPhaseProofStep<F, M>>,
 }
 
-<<<<<<< HEAD
 #[derive(Debug, Serialize, Deserialize)]
-=======
-#[derive(Debug, Serialize, Deserialize, Clone)]
-// #[serde(bound(serialize = "F: Serialize"))]
->>>>>>> 4ec0763b
 #[serde(bound = "")]
 pub struct CommitPhaseProofStep<F: Field, M: Mmcs<F>> {
     /// The opening of the commit phase codeword at the sibling location.
